cmake_minimum_required(VERSION 3.6)

<<<<<<< HEAD
if(POLICY CMP0116)
  cmake_policy(SET CMP0116 OLD)
endif()
=======
cmake_policy(SET CMP0116 OLD)
>>>>>>> 4d067f51

include(ExternalProject)

set(CMAKE_CXX_STANDARD 17)

set(CMAKE_INCLUDE_CURRENT_DIR ON)

project(triton)
include(CTest)
if(NOT WIN32)
  list(APPEND CMAKE_MODULE_PATH "${CMAKE_CURRENT_SOURCE_DIR}/cmake")
endif()

# Options
option(TRITON_BUILD_TUTORIALS "Build C++ Triton tutorials" ON)
option(TRITON_BUILD_PYTHON_MODULE "Build Python Triton bindings" OFF)

# Enable TRITON_USE_ROCM for ROCm support
find_package(HIP)
if(HIP_FOUND)
  set(TRITON_USE_ROCM ON)
endif()

# Ensure Python3 vars are set correctly
#  used conditionally in this file and by lit tests

# Customized release build type with assertions: TritonRelBuildWithAsserts
set(CMAKE_C_FLAGS_TRITONRELBUILDWITHASSERTS "-O2 -g")
set(CMAKE_CXX_FLAGS_TRITONRELBUILDWITHASSERTS "-O2 -g")

# Default build type
if(NOT CMAKE_BUILD_TYPE)
  message(STATUS "Default build type: Release")
  set(CMAKE_BUILD_TYPE "Release")
endif()

if(NOT WIN32)
    find_library(TERMINFO_LIBRARY tinfo)
endif()

# Compiler flags
include_directories(${CMAKE_CURRENT_SOURCE_DIR}/include)

# Third-party
include_directories(${PYBIND11_INCLUDE_DIR})

if(WIN32)
    SET(BUILD_SHARED_LIBS OFF)
    include_directories(${CMAKE_CURRENT_SOURCE_DIR}/deps/dlfcn-win32/src)
    add_subdirectory(deps/dlfcn-win32/src ${CMAKE_BINARY_DIR}/dlfcn-win32)
endif()

set(CMAKE_CXX_FLAGS "${CMAKE_C_FLAGS} -D__STDC_FORMAT_MACROS  -fPIC -std=gnu++17 -fvisibility=hidden -fvisibility-inlines-hidden")

if (TRITON_USE_ROCM)
    set(CMAKE_CXX_FLAGS "${CMAKE_CXX_FLAGS} -DUSE_ROCM -Wno-unused-result -Wno-attributes")
endif()

if(APPLE)
  set(CMAKE_OSX_DEPLOYMENT_TARGET 11.6)
endif()



##########
# LLVM
##########
if (NOT MLIR_DIR)
  if(NOT LLVM_LIBRARY_DIR)
    if(WIN32)
      find_package(LLVM 13 REQUIRED COMPONENTS nvptx amdgpu)

      include_directories(${LLVM_INCLUDE_DIRS})
      separate_arguments(LLVM_DEFINITIONS_LIST NATIVE_COMMAND ${LLVM_DEFINITIONS})
      add_definitions(${LLVM_DEFINITIONS_LIST})

      llvm_map_components_to_libnames(LLVM_LIBRARIES support core
        NVPTXInfo nvptxcodegen
        AMDGPUInfo AMDGPUcodegen
      )
    else()
      find_package(LLVM 11 REQUIRED COMPONENTS "nvptx;amdgpu")
    endif()
    message(STATUS "Found LLVM ${LLVM_PACKAGE_VERSION}")
    # FindLLVM outputs LLVM_LIBRARY_DIRS but we expect LLVM_LIBRARY_DIR here
    set(LLVM_LIBRARY_DIR ${LLVM_LIBRARY_DIRS})
    if(APPLE)
      set(CMAKE_OSX_DEPLOYMENT_TARGET "10.14")
    endif()
  # sometimes we don't want to use llvm-config, since it may have been downloaded for some specific linux distros
  else()
    set(LLVM_LDFLAGS "-L${LLVM_LIBRARY_DIR}")
    set(LLVM_LIBRARIES
      libLLVMNVPTXCodeGen.a
      libLLVMNVPTXDesc.a
      libLLVMNVPTXInfo.a
      libLLVMAMDGPUDisassembler.a
      libLLVMMCDisassembler.a
      libLLVMAMDGPUCodeGen.a
      libLLVMMIRParser.a
      libLLVMGlobalISel.a
      libLLVMSelectionDAG.a
      libLLVMipo.a
      libLLVMInstrumentation.a
      libLLVMVectorize.a
      libLLVMLinker.a
      libLLVMIRReader.a
      libLLVMAsmParser.a
      libLLVMFrontendOpenMP.a
      libLLVMAsmPrinter.a
      libLLVMDebugInfoDWARF.a
      libLLVMCodeGen.a
      libLLVMTarget.a
      libLLVMScalarOpts.a
      libLLVMInstCombine.a
      libLLVMAggressiveInstCombine.a
      libLLVMTransformUtils.a
      libLLVMBitWriter.a
      libLLVMAnalysis.a
      libLLVMProfileData.a
      libLLVMObject.a
      libLLVMTextAPI.a
      libLLVMBitReader.a
      libLLVMAMDGPUAsmParser.a
      libLLVMMCParser.a
      libLLVMAMDGPUDesc.a
      libLLVMAMDGPUUtils.a
      libLLVMMC.a
      libLLVMDebugInfoCodeView.a
      libLLVMDebugInfoMSF.a
      libLLVMCore.a
      libLLVMRemarks.a
      libLLVMBitstreamReader.a
      libLLVMBinaryFormat.a
      libLLVMAMDGPUInfo.a
      libLLVMSupport.a
      libLLVMDemangle.a
      libLLVMPasses.a
      libLLVMAnalysis.a
      libLLVMTransformUtils.a
      libLLVMScalarOpts.a
      libLLVMTransformUtils.a
      libLLVMipo.a
      libLLVMObjCARCOpts.a
      libLLVMCoroutines.a
      libLLVMAnalysis.a
    )
  endif()
  set (MLIR_DIR ${LLVM_LIBRARY_DIR}/cmake/mlir)
endif()

# Python module
if(TRITON_BUILD_PYTHON_MODULE)
    message(STATUS "Adding Python module")
    set(PYTHON_SRC_PATH ${CMAKE_CURRENT_SOURCE_DIR}/python/src)
    set(PYTHON_SRC ${PYTHON_SRC_PATH}/main.cc ${PYTHON_SRC_PATH}/triton.cc)
    include_directories("." ${PYTHON_SRC_PATH})
    if (PYTHON_INCLUDE_DIRS)
      include_directories(${PYTHON_INCLUDE_DIRS})
    else()
      find_package(Python3 REQUIRED COMPONENTS Development Interpreter)
      include_directories(${Python3_INCLUDE_DIRS})
      link_directories(${Python3_LIBRARY_DIRS})
      link_libraries(${Python3_LIBRARIES})
      add_link_options(${Python3_LINK_OPTIONS})
    endif()
endif()

# # Triton
# file(GLOB_RECURSE LIBTRITON_SRC lib/*.cc)
# if (WIN32 AND TRITON_BUILD_PYTHON_MODULE)
#     Python3_add_library(triton SHARED ${LIBTRITON_SRC} ${PYTHON_SRC})
#     set_target_properties(triton PROPERTIES SUFFIX ".pyd")
#     set_target_properties(triton PROPERTIES PREFIX "lib")
# else()
#     add_library(triton SHARED ${LIBTRITON_SRC} ${PYTHON_SRC})
# endif()


# MLIR
find_package(MLIR REQUIRED CONFIG PATHS ${MLIR_DIR})

list(APPEND CMAKE_MODULE_PATH "${MLIR_CMAKE_DIR}")
list(APPEND CMAKE_MODULE_PATH "${LLVM_CMAKE_DIR}")

include(TableGen) # required by AddMLIR
include(AddLLVM)
include(AddMLIR)

# Disable warnings that show up in external code (gtest;pybind11)
set(CMAKE_CXX_FLAGS "${CMAKE_CXX_FLAGS} -Werror -Wno-covered-switch-default")

include_directories(${MLIR_INCLUDE_DIRS})
include_directories(${LLVM_INCLUDE_DIRS})
include_directories(${PROJECT_SOURCE_DIR}/include)
include_directories(${PROJECT_BINARY_DIR}/include) # Tablegen'd files
# link_directories(${LLVM_LIBRARY_DIR})

add_subdirectory(include)
add_subdirectory(lib)
add_subdirectory(bin)

# find_package(PythonLibs REQUIRED)

set(TRITON_SOURCE_DIR "${CMAKE_CURRENT_SOURCE_DIR}")
set(TRITON_BINARY_DIR "${CMAKE_CURRENT_BINARY_DIR}")

get_property(dialect_libs GLOBAL PROPERTY MLIR_DIALECT_LIBS)
get_property(conversion_libs GLOBAL PROPERTY MLIR_CONVERSION_LIBS)

if(TRITON_BUILD_PYTHON_MODULE)
  add_library(triton SHARED ${PYTHON_SRC})

  target_link_libraries(triton
    TritonAnalysis
    TritonTransforms
    TritonGPUTransforms
    TritonLLVMIR
    TritonPTX
    TritonHSACO
    ${dialect_libs}
    ${conversion_libs}
    # optimizations
    MLIRPass
    MLIRTransforms
    MLIRLLVMDialect
    MLIRSupport
    MLIRTargetLLVMIRExport
    MLIRExecutionEngine
    MLIRMathToLLVM
    MLIRNVVMToLLVMIRTranslation
    MLIRROCDLToLLVMIRTranslation
    MLIRIR
  )

  target_link_options(triton PRIVATE ${LLVM_LDFLAGS})

  if(WIN32)
      target_link_libraries(triton PRIVATE ${LLVM_LIBRARIES} dl) # dl is from dlfcn-win32
  elseif(APPLE)
      target_link_libraries(triton ${LLVM_LIBRARIES} z)
  else()
      target_link_libraries(triton ${LLVM_LIBRARIES} z stdc++fs)
  endif()
endif()

if(TRITON_BUILD_PYTHON_MODULE AND NOT WIN32)
    set(CMAKE_SHARED_LIBRARY_SUFFIX ".so")
    # Check if the platform is MacOS
    if(APPLE)
        set(PYTHON_LDFLAGS "-undefined dynamic_lookup -flto")
    endif()
    target_link_libraries(triton ${CUTLASS_LIBRARIES} ${PYTHON_LDFLAGS})
endif()

add_subdirectory(test)

add_subdirectory(unittest)<|MERGE_RESOLUTION|>--- conflicted
+++ resolved
@@ -1,12 +1,6 @@
 cmake_minimum_required(VERSION 3.6)
 
-<<<<<<< HEAD
-if(POLICY CMP0116)
-  cmake_policy(SET CMP0116 OLD)
-endif()
-=======
 cmake_policy(SET CMP0116 OLD)
->>>>>>> 4d067f51
 
 include(ExternalProject)
 
