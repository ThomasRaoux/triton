--- conflicted
+++ resolved
@@ -1816,7 +1816,6 @@
             return
         device = torch.cuda.current_device()
         global cuda_utils
-<<<<<<< HEAD
         global hip_utils
         if torch.version.hip is not None:
             init_hip_utils()
@@ -1829,18 +1828,9 @@
             if self.shared > max_shared:
                 raise OutOfResources(self.shared, max_shared, "shared memory")
             mod, func, n_regs, n_spills = cuda_utils.load_binary(self.metadata["name"], self.asm["cubin"], self.shared, device)
+            # print(self.shared, n_regs, n_spills)
             self.cu_module = mod
             self.cu_function = func
-=======
-        init_cuda_utils()
-        max_shared = cuda_utils.get_device_properties(device)["max_shared_mem"]
-        if self.shared > max_shared:
-            raise OutOfResources(self.shared, max_shared, "shared memory")
-        mod, func, n_regs, n_spills = cuda_utils.load_binary(self.metadata["name"], self.asm["cubin"], self.shared, device)
-        # print(self.shared, n_regs, n_spills)
-        self.cu_module = mod
-        self.cu_function = func
->>>>>>> b5d32896
 
     def __getattribute__(self, name):
         if name == 'c_wrapper':
